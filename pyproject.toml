--- conflicted
+++ resolved
@@ -46,11 +46,7 @@
 ]
 [tool.hatch.envs.default.scripts]
 test = "pytest {args:tests}"
-<<<<<<< HEAD
-test-cov = "pytest --cov app {args:tests}"
-=======
 test-cov = "pytest --cov-report xml:coverage.xml --cov=nlx tests/ {args:tests}"
->>>>>>> c05e9758
 cov-report = [
   "- coverage combine",
   "coverage report",
